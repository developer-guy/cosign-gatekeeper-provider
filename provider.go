// Copyright The Sigstore Authors.
//
// Licensed under the Apache License, Version 2.0 (the "License");
// you may not use this file except in compliance with the License.
// You may obtain a copy of the License at
//
//     http://www.apache.org/licenses/LICENSE-2.0
//
// Unless required by applicable law or agreed to in writing, software
// distributed under the License is distributed on an "AS IS" BASIS,
// WITHOUT WARRANTIES OR CONDITIONS OF ANY KIND, either express or implied.
// See the License for the specific language governing permissions and
// limitations under the License.

package main

import (
	"context"
	"encoding/base64"
	"encoding/json"
	"flag"
	"fmt"
	"io/ioutil"
	"net/http"
	"os"
	"strings"

	"github.com/google/go-containerregistry/pkg/name"
	"github.com/in-toto/in-toto-golang/in_toto"
	"github.com/open-policy-agent/frameworks/constraint/pkg/externaldata"

	"github.com/minio/pkg/wildcard"
	"github.com/sigstore/cosign/cmd/cosign/cli/fulcio"
	"github.com/sigstore/cosign/cmd/cosign/cli/options"
	"github.com/sigstore/cosign/cmd/cosign/cli/rekor"
	"github.com/sigstore/cosign/pkg/cosign"
	"github.com/sigstore/cosign/pkg/cosign/pkcs11key"
	"github.com/sigstore/cosign/pkg/oci"
	sigs "github.com/sigstore/cosign/pkg/signature"
<<<<<<< HEAD
	"github.com/sigstore/sigstore/pkg/signature/payload"
=======
	rekorclient "github.com/sigstore/rekor/pkg/generated/client"
	"github.com/sigstore/sigstore/pkg/signature"
>>>>>>> 69b8fb60
)

const (
	apiVersion = "externaldata.gatekeeper.sh/v1alpha1"
)

var (
	configFile = flag.String("config-file", "", "path to a configuration file")
)

func main() {
	flag.Parse()

	cfg, err := LoadConfig(*configFile)
	if err != nil {
		panic(err)
	}

	fmt.Println("starting server...")
	http.HandleFunc("/validate", validate(cfg))

	if err := http.ListenAndServe(":8090", nil); err != nil {
		panic(err)
	}
}

func validate(cfg *Config) func(w http.ResponseWriter, req *http.Request) {
	return func(w http.ResponseWriter, req *http.Request) {
		// only accept POST requests
		if req.Method != http.MethodPost {
			sendResponse(nil, "only POST is allowed", w)
			return
		}

		// read request body
		requestBody, err := ioutil.ReadAll(req.Body)
		if err != nil {
			sendResponse(nil, fmt.Sprintf("unable to read request body: %v", err), w)
			return
		}

		// parse request body
		var providerRequest externaldata.ProviderRequest
		err = json.Unmarshal(requestBody, &providerRequest)
		if err != nil {
			sendResponse(nil, fmt.Sprintf("unable to unmarshal request body: %v", err), w)
			return
		}

		results := make([]externaldata.Item, 0)

		ctx := req.Context()

		// iterate over all keys
		for _, key := range providerRequest.Request.Keys {
			result := externaldata.Item{
				Key: key,
			}

			var hasImageVerifier bool

			for _, v := range cfg.ImageVerifiers {
				if !wildcard.Match(v.Image, key) {
					continue
				}

				hasImageVerifier = true

<<<<<<< HEAD
				metadata, err := verifyImageSignatures(ctx, key, v.Verifiers)
				if err != nil {
=======
				if err := verifyImageSignatures(ctx, key, v.Verifiers); err != nil {
>>>>>>> 69b8fb60
					fmt.Printf("error verifying %s: %v\n", key, err)
					result.Error = err.Error()
				}

<<<<<<< HEAD
				result.Value = metadata

=======
>>>>>>> 69b8fb60
				break
			}

			if !hasImageVerifier {
				result.Error = fmt.Sprintf("no image verifier found for: %s", key)
			}

			results = append(results, result)
		}

		sendResponse(&results, "", w)
	}
}

<<<<<<< HEAD
type checkedMetadata struct {
	ImageSignatures       []payload.SimpleContainerImage `json:"imageSignatures"`
	AttestationSignatures []in_toto.Statement            `json:"attestationSignatures"`
}

func verifyImageSignatures(ctx context.Context, key string, verifiers []Verifier) (*checkedMetadata, error) {
	if len(verifiers) == 0 {
		return nil, fmt.Errorf("no verifiers provided for: %s", key)
=======
func verifyImageSignatures(ctx context.Context, key string, verifiers []Verifier) error {
	if len(verifiers) == 0 {
		return fmt.Errorf("no verifiers provided for: %s", key)
>>>>>>> 69b8fb60
	}

	for _, o := range verifiers {
		ro := options.RegistryOptions{}
		ociremoteOpts, err := ro.ClientOpts(ctx)
		if err != nil {
			return nil, err
		}
		co := &cosign.CheckOpts{
			RegistryClientOpts: ociremoteOpts,
			RootCerts:          fulcio.GetRoots(),
		}
		if o.Options.RekorURL != "" {
			var rekorClient *rekorclient.Rekor
			rekorClient, err = rekor.NewClient(o.Options.RekorURL)
			if err != nil {
<<<<<<< HEAD
				return nil, fmt.Errorf("rekor.NewClient: %v", err)
			}
			co.RekorClient = rekorClient
			fmt.Printf("using rekor url %s to verify %s\n", o.Options.RekorURL, key)
=======
				return fmt.Errorf("creating rekor client: %v", err)
			}
			co.RekorClient = rekorClient
			fmt.Printf("error using rekor url %s to verify %s\n", o.Options.RekorURL, key)
>>>>>>> 69b8fb60
		}
		if o.Options.Key != "" {
			var pubKey signature.Verifier
			pubKey, err = sigs.PublicKeyFromKeyRef(ctx, o.Options.Key)
			if err != nil {
<<<<<<< HEAD
				return nil, fmt.Errorf("publicKeyFromKeyRef: %v", err)
=======
				return fmt.Errorf("error getting public key from key reference: %v", err)
>>>>>>> 69b8fb60
			}
			pkcs11Key, ok := pubKey.(*pkcs11key.Key)
			if ok {
				defer pkcs11Key.Close()
			}
			co.SigVerifier = pubKey
			fmt.Printf("using key %s to verify %s\n", o.Options.Key, key)
		}

		ref, err := name.ParseReference(key)
		if err != nil {
<<<<<<< HEAD
			return nil, fmt.Errorf("parseReference: %v", err)
		}

		metadata := &checkedMetadata{}
		if contains(o.Verifies, "imageSignature") {
			checkedSignatures, bundleVerified, err := cosign.VerifyImageSignatures(ctx, ref, co)
			if err != nil {
				return nil, fmt.Errorf("verifyImageSignatures: %v", err)
			}

			if co.RekorClient != nil && !bundleVerified {
				return nil, fmt.Errorf("no valid signatures found for %s: %v", key, err)
			}

			if len(checkedSignatures) == 0 {
				return nil, fmt.Errorf("no valid signatures found for %s", key)
			}

			metadata.ImageSignatures, err = formatSignaturePayloads(checkedSignatures)
			if err != nil {
				return nil, fmt.Errorf("formatSignaturePayloads: %v", err)
			}

			fmt.Println("signature verified for: ", key)
			fmt.Printf("%d number of valid signatures found for %s, found signatures: %v\n", len(checkedSignatures), key, checkedSignatures)
		}
		if contains(o.Verifies, "attestation") {
			fmt.Println("Verifying Attestations for image: ", key)

			checkedAttestations, bundleVerified, err := cosign.VerifyImageAttestations(ctx, ref, co)
			if err != nil {
				return nil, fmt.Errorf("verifyImageAttestations: %v", err)
			}
			if co.RekorClient != nil && !bundleVerified {
				return nil, fmt.Errorf("no valid attestations found for: %s", key)
			}

			AttestationPayloads, err := formatAttestations(checkedAttestations)
			if err != nil {
				return nil, fmt.Errorf("formatAttestations: %v", err)
			}

			metadata.AttestationSignatures = AttestationPayloads

			fmt.Println("attestation verified for: ", key)
			fmt.Printf("%d number of valid attestations found for %s, found attestations: %v\n", len(checkedAttestations), key, checkedAttestations)
		}

		return metadata, nil
	}

	return nil, fmt.Errorf("no verifier found for: %s", key)
}

func contains(s []string, str string) bool {
	for _, v := range s {
		if v == str {
			return true
		}
	}

	return false
}

// formatAttestations takes the payload within an Attestation and base64 decodes it, returning it as an in-toto statement
func formatAttestations(verifiedAttestations []oci.Signature) ([]in_toto.Statement, error) {

	decodedAttestations := make([]in_toto.Statement, len(verifiedAttestations))

	for i, att := range verifiedAttestations {
		p, err := att.Payload()
		if err != nil {
			fmt.Fprintf(os.Stderr, "error fetching payload: %v", err)
			return nil, err
=======
			return fmt.Errorf("error parsing image reference: %v", err)
>>>>>>> 69b8fb60
		}

		var pm map[string]interface{}
		json.Unmarshal(p, &pm)

		payload := strings.Trim(fmt.Sprintf("%v", pm["payload"]), "\"")

		statementRaw, err := base64.StdEncoding.DecodeString(payload)
		if err != nil {
<<<<<<< HEAD
			fmt.Fprintf(os.Stderr, "error decoding payload: %v", err)
=======
			return fmt.Errorf("error verifying image signatures: %v", err)
>>>>>>> 69b8fb60
		}

		var statement in_toto.Statement
		if err := json.Unmarshal(statementRaw, &statement); err != nil {
			return nil, err
		}

		decodedAttestations[i] = statement
	}

	return decodedAttestations, nil

}

// formatPayload converts the signature into a payload to be sent back to gatekeeper
func formatSignaturePayloads(verifiedSignatures []oci.Signature) ([]payload.SimpleContainerImage, error) {

	var outputKeys []payload.SimpleContainerImage

	for _, sig := range verifiedSignatures {
		p, err := sig.Payload()
		if err != nil {
			fmt.Fprintf(os.Stderr, "error fetching payload: %v", err)
			return nil, err
		}

		ss := payload.SimpleContainerImage{}
		if err := json.Unmarshal(p, &ss); err != nil {
			fmt.Println("error decoding the payload:", err.Error())
			return nil, err
		}

<<<<<<< HEAD
		if cert, err := sig.Cert(); err == nil && cert != nil {
			if ss.Optional == nil {
				ss.Optional = make(map[string]interface{})
			}
			ss.Optional["Subject"] = sigs.CertSubject(cert)
			if issuerURL := sigs.CertIssuerExtension(cert); issuerURL != "" {
				ss.Optional["Issuer"] = issuerURL
			}
		}
		if bundle, err := sig.Bundle(); err == nil && bundle != nil {
			if ss.Optional == nil {
				ss.Optional = make(map[string]interface{})
			}
			ss.Optional["Bundle"] = bundle
		}

		outputKeys = append(outputKeys, ss)
	}

	return outputKeys, nil
=======
		fmt.Println("signature verified for:", key)
		fmt.Printf("%d number of valid signatures found for %s, found signatures: %v\n", len(checkedSignatures), key, checkedSignatures)
	}

	return nil
>>>>>>> 69b8fb60
}

// sendResponse sends back the response to Gatekeeper.
func sendResponse(results *[]externaldata.Item, systemErr string, w http.ResponseWriter) {
	response := externaldata.ProviderResponse{
		APIVersion: apiVersion,
		Kind:       "ProviderResponse",
	}

	if results != nil {
		response.Response.Items = *results
	} else {
		response.Response.SystemError = systemErr
	}

	w.WriteHeader(http.StatusOK)
	if err := json.NewEncoder(w).Encode(response); err != nil {
		panic(err)
	}
}<|MERGE_RESOLUTION|>--- conflicted
+++ resolved
@@ -37,12 +37,9 @@
 	"github.com/sigstore/cosign/pkg/cosign/pkcs11key"
 	"github.com/sigstore/cosign/pkg/oci"
 	sigs "github.com/sigstore/cosign/pkg/signature"
-<<<<<<< HEAD
-	"github.com/sigstore/sigstore/pkg/signature/payload"
-=======
 	rekorclient "github.com/sigstore/rekor/pkg/generated/client"
 	"github.com/sigstore/sigstore/pkg/signature"
->>>>>>> 69b8fb60
+	"github.com/sigstore/sigstore/pkg/signature/payload"
 )
 
 const (
@@ -111,21 +108,14 @@
 
 				hasImageVerifier = true
 
-<<<<<<< HEAD
 				metadata, err := verifyImageSignatures(ctx, key, v.Verifiers)
 				if err != nil {
-=======
-				if err := verifyImageSignatures(ctx, key, v.Verifiers); err != nil {
->>>>>>> 69b8fb60
 					fmt.Printf("error verifying %s: %v\n", key, err)
 					result.Error = err.Error()
 				}
 
-<<<<<<< HEAD
 				result.Value = metadata
 
-=======
->>>>>>> 69b8fb60
 				break
 			}
 
@@ -140,20 +130,14 @@
 	}
 }
 
-<<<<<<< HEAD
 type checkedMetadata struct {
-	ImageSignatures       []payload.SimpleContainerImage `json:"imageSignatures"`
-	AttestationSignatures []in_toto.Statement            `json:"attestationSignatures"`
+	Signatures   []payload.SimpleContainerImage `json:"signatures"`
+	Attestations []in_toto.Statement            `json:"attestations"`
 }
 
 func verifyImageSignatures(ctx context.Context, key string, verifiers []Verifier) (*checkedMetadata, error) {
 	if len(verifiers) == 0 {
 		return nil, fmt.Errorf("no verifiers provided for: %s", key)
-=======
-func verifyImageSignatures(ctx context.Context, key string, verifiers []Verifier) error {
-	if len(verifiers) == 0 {
-		return fmt.Errorf("no verifiers provided for: %s", key)
->>>>>>> 69b8fb60
 	}
 
 	for _, o := range verifiers {
@@ -170,27 +154,16 @@
 			var rekorClient *rekorclient.Rekor
 			rekorClient, err = rekor.NewClient(o.Options.RekorURL)
 			if err != nil {
-<<<<<<< HEAD
-				return nil, fmt.Errorf("rekor.NewClient: %v", err)
-			}
-			co.RekorClient = rekorClient
-			fmt.Printf("using rekor url %s to verify %s\n", o.Options.RekorURL, key)
-=======
-				return fmt.Errorf("creating rekor client: %v", err)
+				return nil, fmt.Errorf("creating rekor client: %v", err)
 			}
 			co.RekorClient = rekorClient
 			fmt.Printf("error using rekor url %s to verify %s\n", o.Options.RekorURL, key)
->>>>>>> 69b8fb60
 		}
 		if o.Options.Key != "" {
 			var pubKey signature.Verifier
 			pubKey, err = sigs.PublicKeyFromKeyRef(ctx, o.Options.Key)
 			if err != nil {
-<<<<<<< HEAD
-				return nil, fmt.Errorf("publicKeyFromKeyRef: %v", err)
-=======
-				return fmt.Errorf("error getting public key from key reference: %v", err)
->>>>>>> 69b8fb60
+				return nil, fmt.Errorf("error getting public key from key reference: %v", err)
 			}
 			pkcs11Key, ok := pubKey.(*pkcs11key.Key)
 			if ok {
@@ -202,15 +175,14 @@
 
 		ref, err := name.ParseReference(key)
 		if err != nil {
-<<<<<<< HEAD
-			return nil, fmt.Errorf("parseReference: %v", err)
+			return nil, fmt.Errorf("error parsing image reference: %v", err)
 		}
 
 		metadata := &checkedMetadata{}
 		if contains(o.Verifies, "imageSignature") {
 			checkedSignatures, bundleVerified, err := cosign.VerifyImageSignatures(ctx, ref, co)
 			if err != nil {
-				return nil, fmt.Errorf("verifyImageSignatures: %v", err)
+				return nil, fmt.Errorf("error verifying image signatures: %v", err)
 			}
 
 			if co.RekorClient != nil && !bundleVerified {
@@ -221,9 +193,9 @@
 				return nil, fmt.Errorf("no valid signatures found for %s", key)
 			}
 
-			metadata.ImageSignatures, err = formatSignaturePayloads(checkedSignatures)
-			if err != nil {
-				return nil, fmt.Errorf("formatSignaturePayloads: %v", err)
+			metadata.Signatures, err = formatSignaturePayloads(checkedSignatures)
+			if err != nil {
+				return nil, fmt.Errorf("error formatting signature payload: %v", err)
 			}
 
 			fmt.Println("signature verified for: ", key)
@@ -234,7 +206,7 @@
 
 			checkedAttestations, bundleVerified, err := cosign.VerifyImageAttestations(ctx, ref, co)
 			if err != nil {
-				return nil, fmt.Errorf("verifyImageAttestations: %v", err)
+				return nil, fmt.Errorf("error verifying attestations: %v", err)
 			}
 			if co.RekorClient != nil && !bundleVerified {
 				return nil, fmt.Errorf("no valid attestations found for: %s", key)
@@ -245,7 +217,7 @@
 				return nil, fmt.Errorf("formatAttestations: %v", err)
 			}
 
-			metadata.AttestationSignatures = AttestationPayloads
+			metadata.Attestations = AttestationPayloads
 
 			fmt.Println("attestation verified for: ", key)
 			fmt.Printf("%d number of valid attestations found for %s, found attestations: %v\n", len(checkedAttestations), key, checkedAttestations)
@@ -277,9 +249,6 @@
 		if err != nil {
 			fmt.Fprintf(os.Stderr, "error fetching payload: %v", err)
 			return nil, err
-=======
-			return fmt.Errorf("error parsing image reference: %v", err)
->>>>>>> 69b8fb60
 		}
 
 		var pm map[string]interface{}
@@ -289,11 +258,7 @@
 
 		statementRaw, err := base64.StdEncoding.DecodeString(payload)
 		if err != nil {
-<<<<<<< HEAD
-			fmt.Fprintf(os.Stderr, "error decoding payload: %v", err)
-=======
-			return fmt.Errorf("error verifying image signatures: %v", err)
->>>>>>> 69b8fb60
+			fmt.Fprintf(os.Stderr, "error decoding attestation payload: %v", err)
 		}
 
 		var statement in_toto.Statement
@@ -326,7 +291,6 @@
 			return nil, err
 		}
 
-<<<<<<< HEAD
 		if cert, err := sig.Cert(); err == nil && cert != nil {
 			if ss.Optional == nil {
 				ss.Optional = make(map[string]interface{})
@@ -347,13 +311,6 @@
 	}
 
 	return outputKeys, nil
-=======
-		fmt.Println("signature verified for:", key)
-		fmt.Printf("%d number of valid signatures found for %s, found signatures: %v\n", len(checkedSignatures), key, checkedSignatures)
-	}
-
-	return nil
->>>>>>> 69b8fb60
 }
 
 // sendResponse sends back the response to Gatekeeper.
