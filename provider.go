// Copyright The Sigstore Authors.
//
// Licensed under the Apache License, Version 2.0 (the "License");
// you may not use this file except in compliance with the License.
// You may obtain a copy of the License at
//
//     http://www.apache.org/licenses/LICENSE-2.0
//
// Unless required by applicable law or agreed to in writing, software
// distributed under the License is distributed on an "AS IS" BASIS,
// WITHOUT WARRANTIES OR CONDITIONS OF ANY KIND, either express or implied.
// See the License for the specific language governing permissions and
// limitations under the License.

package main

import (
<<<<<<< HEAD
	"context"
	"encoding/base64"
=======
	"crypto/x509"
>>>>>>> cb00f2be
	"encoding/json"
	"flag"
	"fmt"
	"io"
	"net/http"
<<<<<<< HEAD
	"os"
	"strings"
=======
	"time"
>>>>>>> cb00f2be

	"github.com/google/go-containerregistry/pkg/name"
	"github.com/in-toto/in-toto-golang/in_toto"
	"github.com/open-policy-agent/frameworks/constraint/pkg/externaldata"

	"github.com/minio/pkg/wildcard"
	"github.com/sigstore/cosign/cmd/cosign/cli/fulcio"
	"github.com/sigstore/cosign/cmd/cosign/cli/options"
	"github.com/sigstore/cosign/cmd/cosign/cli/rekor"
	"github.com/sigstore/cosign/pkg/cosign"
<<<<<<< HEAD
	"github.com/sigstore/cosign/pkg/cosign/pkcs11key"
	"github.com/sigstore/cosign/pkg/oci"
	sigs "github.com/sigstore/cosign/pkg/signature"
	rekorclient "github.com/sigstore/rekor/pkg/generated/client"
	"github.com/sigstore/sigstore/pkg/signature"
	"github.com/sigstore/sigstore/pkg/signature/payload"
=======
	"github.com/sigstore/rekor/pkg/generated/client"
>>>>>>> cb00f2be
)

const (
	apiVersion      = "externaldata.gatekeeper.sh/v1alpha1"
	defaultRekorURL = "https://rekor.sigstore.dev"
)

var (
	rekorClient         *client.Rekor
	fulcioRoots         *x509.CertPool
	fulcioIntermediates *x509.CertPool
	rekorURL            = flag.String("rekor-url", defaultRekorURL, "specify Rekor URL")
)

var (
	configFile = flag.String("config-file", "", "path to a configuration file")
)

func main() {
	flag.Parse()

<<<<<<< HEAD
	cfg, err := LoadConfig(*configFile)
	if err != nil {
		panic(err)
	}

=======
>>>>>>> cb00f2be
	fmt.Println("starting server...")
	http.HandleFunc("/validate", validate(cfg))

	rc, err := rekor.NewClient(*rekorURL)
	if err != nil {
		panic(fmt.Sprintf("creating Rekor client: %v", err))
	}
	rekorClient = rc

	roots, err := fulcio.GetRoots()
	if err != nil {
		panic(fmt.Sprintf("getting Fulcio root certs: %v", err))
	}
	fulcioRoots = roots

	intermediates, err := fulcio.GetIntermediates()
	if err != nil {
		panic(fmt.Sprintf("getting Fulcio intermediates certs: %v", err))
	}
	fulcioIntermediates = intermediates

	srv := &http.Server{
		Addr:              ":8090",
		ReadTimeout:       10 * time.Second,
		WriteTimeout:      10 * time.Second,
		ReadHeaderTimeout: 10 * time.Second,
	}

	if err := srv.ListenAndServe(); err != nil {
		panic(err)
	}
}

func validate(cfg *Config) func(w http.ResponseWriter, req *http.Request) {
	return func(w http.ResponseWriter, req *http.Request) {
		// only accept POST requests
		if req.Method != http.MethodPost {
			sendResponse(nil, "only POST is allowed", w)
			return
		}

		// read request body
		requestBody, err := ioutil.ReadAll(req.Body)
		if err != nil {
			sendResponse(nil, fmt.Sprintf("unable to read request body: %v", err), w)
			return
		}

		// parse request body
		var providerRequest externaldata.ProviderRequest
		err = json.Unmarshal(requestBody, &providerRequest)
		if err != nil {
			sendResponse(nil, fmt.Sprintf("unable to unmarshal request body: %v", err), w)
			return
		}

		results := make([]externaldata.Item, 0)

		ctx := req.Context()

		// iterate over all keys
		for _, key := range providerRequest.Request.Keys {
			result := externaldata.Item{
				Key: key,
			}

			var hasImageVerifier bool

			for _, v := range cfg.ImageVerifiers {
				if !wildcard.Match(v.Image, key) {
					continue
				}

				hasImageVerifier = true

				metadata, err := verifyImageSignatures(ctx, key, v.Verifiers)
				if err != nil {
					fmt.Printf("error verifying %s: %v\n", key, err)
					result.Error = err.Error()
				}

				result.Value = metadata

				break
			}

			if !hasImageVerifier {
				result.Error = fmt.Sprintf("no image verifier found for: %s", key)
			}

			results = append(results, result)
		}

		sendResponse(&results, "", w)
	}
}

<<<<<<< HEAD
type checkedMetadata struct {
	Signatures   []payload.SimpleContainerImage `json:"signatures"`
	Attestations []in_toto.Statement            `json:"attestations"`
}

func verifyImageSignatures(ctx context.Context, key string, verifiers []Verifier) (*checkedMetadata, error) {
	if len(verifiers) == 0 {
		return nil, fmt.Errorf("no verifiers provided for: %s", key)
=======
	// read request body
	requestBody, err := io.ReadAll(req.Body)
	if err != nil {
		sendResponse(nil, fmt.Sprintf("unable to read request body: %v", err), w)
		return
>>>>>>> cb00f2be
	}

	for _, o := range verifiers {
		ro := options.RegistryOptions{}
		ociremoteOpts, err := ro.ClientOpts(ctx)
		if err != nil {
			return nil, err
		}
		co := &cosign.CheckOpts{
			RegistryClientOpts: ociremoteOpts,
			RootCerts:          fulcio.GetRoots(),
		}
		if o.Options.RekorURL != "" {
			var rekorClient *rekorclient.Rekor
			rekorClient, err = rekor.NewClient(o.Options.RekorURL)
			if err != nil {
				return nil, fmt.Errorf("creating rekor client: %v", err)
			}
			co.RekorClient = rekorClient
			fmt.Printf("error using rekor url %s to verify %s\n", o.Options.RekorURL, key)
		}
		if o.Options.Key != "" {
			var pubKey signature.Verifier
			pubKey, err = sigs.PublicKeyFromKeyRef(ctx, o.Options.Key)
			if err != nil {
				return nil, fmt.Errorf("error getting public key from key reference: %v", err)
			}
			pkcs11Key, ok := pubKey.(*pkcs11key.Key)
			if ok {
				defer pkcs11Key.Close()
			}
			co.SigVerifier = pubKey
			fmt.Printf("using key %s to verify %s\n", o.Options.Key, key)
		}

		ref, err := name.ParseReference(key)
		if err != nil {
			return nil, fmt.Errorf("error parsing image reference: %v", err)
		}

		metadata := &checkedMetadata{}
		if contains(o.Verifies, "imageSignature") {
			checkedSignatures, bundleVerified, err := cosign.VerifyImageSignatures(ctx, ref, co)
			if err != nil {
				return nil, fmt.Errorf("error verifying image signatures: %v", err)
			}

			if co.RekorClient != nil && !bundleVerified {
				return nil, fmt.Errorf("no valid signatures found for %s: %v", key, err)
			}

			if len(checkedSignatures) == 0 {
				return nil, fmt.Errorf("no valid signatures found for %s", key)
			}

			metadata.Signatures, err = formatSignaturePayloads(checkedSignatures)
			if err != nil {
				return nil, fmt.Errorf("error formatting signature payload: %v", err)
			}

			fmt.Println("signature verified for: ", key)
			fmt.Printf("%d number of valid signatures found for %s, found signatures: %v\n", len(checkedSignatures), key, checkedSignatures)
		}
		if contains(o.Verifies, "attestation") {
			fmt.Println("Verifying Attestations for image: ", key)

			checkedAttestations, bundleVerified, err := cosign.VerifyImageAttestations(ctx, ref, co)
			if err != nil {
				return nil, fmt.Errorf("error verifying attestations: %v", err)
			}
			if co.RekorClient != nil && !bundleVerified {
				return nil, fmt.Errorf("no valid attestations found for: %s", key)
			}

			AttestationPayloads, err := formatAttestations(checkedAttestations)
			if err != nil {
				return nil, fmt.Errorf("formatAttestations: %v", err)
			}

			metadata.Attestations = AttestationPayloads

			fmt.Println("attestation verified for: ", key)
			fmt.Printf("%d number of valid attestations found for %s, found attestations: %v\n", len(checkedAttestations), key, checkedAttestations)
		}

		return metadata, nil
	}

	return nil, fmt.Errorf("no verifier found for: %s", key)
}

func contains(s []string, str string) bool {
	for _, v := range s {
		if v == str {
			return true
		}
	}

	return false
}

// formatAttestations takes the payload within an Attestation and base64 decodes it, returning it as an in-toto statement
func formatAttestations(verifiedAttestations []oci.Signature) ([]in_toto.Statement, error) {

	decodedAttestations := make([]in_toto.Statement, len(verifiedAttestations))

	for i, att := range verifiedAttestations {
		p, err := att.Payload()
		if err != nil {
			fmt.Fprintf(os.Stderr, "error fetching payload: %v", err)
			return nil, err
		}

<<<<<<< HEAD
		var pm map[string]interface{}
		json.Unmarshal(p, &pm)

		payload := strings.Trim(fmt.Sprintf("%v", pm["payload"]), "\"")
=======
		checkedSignatures, bundleVerified, err := cosign.VerifyImageSignatures(ctx, ref, &cosign.CheckOpts{
			RekorClient:        rekorClient,
			RegistryClientOpts: co,
			RootCerts:          fulcioRoots,
			IntermediateCerts:  fulcioIntermediates,
			ClaimVerifier:      cosign.SimpleClaimVerifier,
		})
>>>>>>> cb00f2be

		statementRaw, err := base64.StdEncoding.DecodeString(payload)
		if err != nil {
			fmt.Fprintf(os.Stderr, "error decoding attestation payload: %v", err)
		}

		var statement in_toto.Statement
		if err := json.Unmarshal(statementRaw, &statement); err != nil {
			return nil, err
		}

		decodedAttestations[i] = statement
	}

	return decodedAttestations, nil

}

// formatPayload converts the signature into a payload to be sent back to gatekeeper
func formatSignaturePayloads(verifiedSignatures []oci.Signature) ([]payload.SimpleContainerImage, error) {

	var outputKeys []payload.SimpleContainerImage

	for _, sig := range verifiedSignatures {
		p, err := sig.Payload()
		if err != nil {
			fmt.Fprintf(os.Stderr, "error fetching payload: %v", err)
			return nil, err
		}

		ss := payload.SimpleContainerImage{}
		if err := json.Unmarshal(p, &ss); err != nil {
			fmt.Println("error decoding the payload:", err.Error())
			return nil, err
		}

		if cert, err := sig.Cert(); err == nil && cert != nil {
			if ss.Optional == nil {
				ss.Optional = make(map[string]interface{})
			}
			ss.Optional["Subject"] = sigs.CertSubject(cert)
			if issuerURL := sigs.CertIssuerExtension(cert); issuerURL != "" {
				ss.Optional["Issuer"] = issuerURL
			}
		}
		if bundle, err := sig.Bundle(); err == nil && bundle != nil {
			if ss.Optional == nil {
				ss.Optional = make(map[string]interface{})
			}
			ss.Optional["Bundle"] = bundle
		}

		outputKeys = append(outputKeys, ss)
	}

	return outputKeys, nil
}

// sendResponse sends back the response to Gatekeeper.
func sendResponse(results *[]externaldata.Item, systemErr string, w http.ResponseWriter) {
	response := externaldata.ProviderResponse{
		APIVersion: apiVersion,
		Kind:       "ProviderResponse",
	}

	if results != nil {
		response.Response.Items = *results
	} else {
		response.Response.SystemError = systemErr
	}

	w.WriteHeader(http.StatusOK)
	if err := json.NewEncoder(w).Encode(response); err != nil {
		panic(err)
	}
}<|MERGE_RESOLUTION|>--- conflicted
+++ resolved
@@ -15,43 +15,36 @@
 package main
 
 import (
-<<<<<<< HEAD
-	"context"
-	"encoding/base64"
-=======
 	"crypto/x509"
->>>>>>> cb00f2be
 	"encoding/json"
 	"flag"
 	"fmt"
+	"github.com/in-toto/in-toto-golang/in_toto"
 	"io"
 	"net/http"
-<<<<<<< HEAD
+	"time"
+
+	"github.com/google/go-containerregistry/pkg/name"
+	"github.com/open-policy-agent/frameworks/constraint/pkg/externaldata"
+
+	"github.com/sigstore/rekor/pkg/generated/client"
+
+	"context"
+	"encoding/base64"
 	"os"
 	"strings"
-=======
-	"time"
->>>>>>> cb00f2be
-
-	"github.com/google/go-containerregistry/pkg/name"
-	"github.com/in-toto/in-toto-golang/in_toto"
-	"github.com/open-policy-agent/frameworks/constraint/pkg/externaldata"
 
 	"github.com/minio/pkg/wildcard"
-	"github.com/sigstore/cosign/cmd/cosign/cli/fulcio"
-	"github.com/sigstore/cosign/cmd/cosign/cli/options"
-	"github.com/sigstore/cosign/cmd/cosign/cli/rekor"
-	"github.com/sigstore/cosign/pkg/cosign"
-<<<<<<< HEAD
-	"github.com/sigstore/cosign/pkg/cosign/pkcs11key"
-	"github.com/sigstore/cosign/pkg/oci"
-	sigs "github.com/sigstore/cosign/pkg/signature"
+	"github.com/sigstore/cosign/v2/cmd/cosign/cli/fulcio"
+	"github.com/sigstore/cosign/v2/cmd/cosign/cli/options"
+	"github.com/sigstore/cosign/v2/cmd/cosign/cli/rekor"
+	"github.com/sigstore/cosign/v2/pkg/cosign"
+	"github.com/sigstore/cosign/v2/pkg/cosign/pkcs11key"
+	"github.com/sigstore/cosign/v2/pkg/oci"
+	sigs "github.com/sigstore/cosign/v2/pkg/signature"
 	rekorclient "github.com/sigstore/rekor/pkg/generated/client"
 	"github.com/sigstore/sigstore/pkg/signature"
 	"github.com/sigstore/sigstore/pkg/signature/payload"
-=======
-	"github.com/sigstore/rekor/pkg/generated/client"
->>>>>>> cb00f2be
 )
 
 const (
@@ -64,23 +57,17 @@
 	fulcioRoots         *x509.CertPool
 	fulcioIntermediates *x509.CertPool
 	rekorURL            = flag.String("rekor-url", defaultRekorURL, "specify Rekor URL")
-)
-
-var (
-	configFile = flag.String("config-file", "", "path to a configuration file")
+	configFile          = flag.String("config-file", "", "path to a configuration file")
 )
 
 func main() {
 	flag.Parse()
 
-<<<<<<< HEAD
 	cfg, err := LoadConfig(*configFile)
 	if err != nil {
 		panic(err)
 	}
 
-=======
->>>>>>> cb00f2be
 	fmt.Println("starting server...")
 	http.HandleFunc("/validate", validate(cfg))
 
@@ -123,12 +110,11 @@
 		}
 
 		// read request body
-		requestBody, err := ioutil.ReadAll(req.Body)
+		requestBody, err := io.ReadAll(req.Body)
 		if err != nil {
 			sendResponse(nil, fmt.Sprintf("unable to read request body: %v", err), w)
 			return
 		}
-
 		// parse request body
 		var providerRequest externaldata.ProviderRequest
 		err = json.Unmarshal(requestBody, &providerRequest)
@@ -178,7 +164,6 @@
 	}
 }
 
-<<<<<<< HEAD
 type checkedMetadata struct {
 	Signatures   []payload.SimpleContainerImage `json:"signatures"`
 	Attestations []in_toto.Statement            `json:"attestations"`
@@ -187,13 +172,6 @@
 func verifyImageSignatures(ctx context.Context, key string, verifiers []Verifier) (*checkedMetadata, error) {
 	if len(verifiers) == 0 {
 		return nil, fmt.Errorf("no verifiers provided for: %s", key)
-=======
-	// read request body
-	requestBody, err := io.ReadAll(req.Body)
-	if err != nil {
-		sendResponse(nil, fmt.Sprintf("unable to read request body: %v", err), w)
-		return
->>>>>>> cb00f2be
 	}
 
 	for _, o := range verifiers {
@@ -203,8 +181,11 @@
 			return nil, err
 		}
 		co := &cosign.CheckOpts{
+			RekorClient:        rekorClient,
 			RegistryClientOpts: ociremoteOpts,
-			RootCerts:          fulcio.GetRoots(),
+			RootCerts:          fulcioRoots,
+			IntermediateCerts:  fulcioIntermediates,
+			ClaimVerifier:      cosign.SimpleClaimVerifier,
 		}
 		if o.Options.RekorURL != "" {
 			var rekorClient *rekorclient.Rekor
@@ -213,7 +194,7 @@
 				return nil, fmt.Errorf("creating rekor client: %v", err)
 			}
 			co.RekorClient = rekorClient
-			fmt.Printf("error using rekor url %s to verify %s\n", o.Options.RekorURL, key)
+			fmt.Printf("using key specific rekor url %s to verify %s\n", o.Options.RekorURL, key)
 		}
 		if o.Options.Key != "" {
 			var pubKey signature.Verifier
@@ -307,20 +288,10 @@
 			return nil, err
 		}
 
-<<<<<<< HEAD
 		var pm map[string]interface{}
 		json.Unmarshal(p, &pm)
 
 		payload := strings.Trim(fmt.Sprintf("%v", pm["payload"]), "\"")
-=======
-		checkedSignatures, bundleVerified, err := cosign.VerifyImageSignatures(ctx, ref, &cosign.CheckOpts{
-			RekorClient:        rekorClient,
-			RegistryClientOpts: co,
-			RootCerts:          fulcioRoots,
-			IntermediateCerts:  fulcioIntermediates,
-			ClaimVerifier:      cosign.SimpleClaimVerifier,
-		})
->>>>>>> cb00f2be
 
 		statementRaw, err := base64.StdEncoding.DecodeString(payload)
 		if err != nil {
@@ -362,7 +333,8 @@
 				ss.Optional = make(map[string]interface{})
 			}
 			ss.Optional["Subject"] = sigs.CertSubject(cert)
-			if issuerURL := sigs.CertIssuerExtension(cert); issuerURL != "" {
+			ce := cosign.CertExtensions{Cert: cert}
+			if issuerURL := ce.GetIssuer(); issuerURL != "" {
 				ss.Optional["Issuer"] = issuerURL
 			}
 		}
